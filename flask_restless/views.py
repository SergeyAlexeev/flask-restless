"""
    flask.ext.restless.views
    ~~~~~~~~~~~~~~~~~~~~~~~~

    Provides the following view classes, subclasses of
    :class:`flask.MethodView` which provide generic endpoints for interacting
    with an entity of the database:

    :class:`flask.ext.restless.views.API`
      Provides the endpoints for each of the basic HTTP methods. This is the
      main class used by the
      :meth:`flask.ext.restless.manager.APIManager.create_api` method to create
      endpoints.

    :class:`flask.ext.restless.views.FunctionAPI`
      Provides a :http:method:`get` endpoint which returns the result of
      evaluating some function on the entire collection of a given model.

    :copyright: 2011 by Lincoln de Sousa <lincoln@comum.org>
    :copyright: 2012 Jeffrey Finkelstein <jeffrey.finkelstein@gmail.com>
    :license: GNU AGPLv3+ or BSD

"""
from __future__ import division

from collections import defaultdict
from functools import wraps
import math
import warnings

from flask import abort
from flask import current_app
from flask import json
from flask import jsonify as _jsonify
from flask import request
from flask.views import MethodView
from mimerender import FlaskMimeRender
from sqlalchemy.exc import DataError
from sqlalchemy.exc import IntegrityError
from sqlalchemy.exc import OperationalError
from sqlalchemy.exc import ProgrammingError
from sqlalchemy.orm.exc import MultipleResultsFound
from sqlalchemy.orm.exc import NoResultFound
from sqlalchemy.orm.query import Query
from werkzeug.exceptions import HTTPException

from .helpers import count
from .helpers import evaluate_functions
from .helpers import get_by
from .helpers import get_columns
from .helpers import get_or_create
from .helpers import get_related_model
from .helpers import get_relations
from .helpers import has_field
from .helpers import is_like_list
from .helpers import partition
from .helpers import primary_key_name
from .helpers import query_by_primary_key
from .helpers import session_query
from .helpers import strings_to_dates
from .helpers import to_dict
from .helpers import upper_keys
from werkzeug.exceptions import BadRequest

from .search import create_query
from .search import search


#: Format string for creating Link headers in paginated responses.
LINKTEMPLATE = '<{0}?page={1}&results_per_page={2}>; rel="{3}"'

#: String used internally as a dictionary key for passing header information
#: from view functions to the :func:`jsonpify` function.
_HEADERS = '__restless_headers'

#: String used internally as a dictionary key for passing status code
#: information from view functions to the :func:`jsonpify` function.
_STATUS = '__restless_status_code'


class ProcessingException(HTTPException):
    """Raised when a preprocessor or postprocessor encounters a problem.

    This exception should be raised by functions supplied in the
    ``preprocessors`` and ``postprocessors`` keyword arguments to
    :class:`APIManager.create_api`. When this exception is raised, all
    preprocessing or postprocessing halts, so any processors appearing later in
    the list will not be invoked.

    `status_code` is the HTTP status code of the response supplied to the
    client in the case that this exception is raised. `message` is an error
    message describing the cause of this exception. This message will appear in
    the JSON object in the body of the response to the client.

    """
    def __init__(self, description='', code=400, *args, **kwargs):
        super(ProcessingException, self).__init__(*args, **kwargs)
        self.code = code
        self.description = description


def _is_msie8or9():
    """Returns ``True`` if and only if the user agent of the client making the
    request indicates that it is Microsoft Internet Explorer 8 or 9.

    """
    if request.user_agent is None or request.user_agent.version is None:
        return False
    ua = request.user_agent
    # request.user_agent.version comes as a string, so we have to parse it
    ua_version = tuple(int(d) for d in ua.version.split('.'))
    return ua.browser == 'msie' and (8, 0) <= ua_version < (10, 0)


def create_link_string(page, last_page, per_page):
    """Returns a string representing the value of the ``Link`` header.

    `page` is the number of the current page, `last_page` is the last page in
    the pagination, and `per_page` is the number of results per page.

    """
    linkstring = ''
    if page < last_page:
        next_page = page + 1
        linkstring = LINKTEMPLATE.format(request.base_url, next_page,
                                         per_page, 'next') + ', '
    linkstring += LINKTEMPLATE.format(request.base_url, last_page,
                                      per_page, 'last')
    return linkstring


def catch_processing_exceptions(func):
    """Decorator that catches :exc:`ProcessingException`s and subsequently
    returns a JSON-ified error response.

    """
    @wraps(func)
    def decorator(*args, **kw):
        try:
            return func(*args, **kw)
        except ProcessingException as exception:
            current_app.logger.exception(str(exception))
            status, message = exception.code, str(exception)
            return jsonify(message=message), status
    return decorator


def set_headers(response, headers):
    """Sets the specified headers on the specified response.

    `response` is a Flask response object, and `headers` is a dictionary of
    headers to set on the specified response. Any existing headers that
    conflict with `headers` will be overwritten.

    """
    for key, value in headers.items():
        response.headers[key] = value


def jsonify(*args, **kw):
    """Same as :func:`flask.jsonify`, but sets response headers.

    If ``headers`` is a keyword argument, this function will construct the JSON
    response via :func:`flask.jsonify`, then set the specified ``headers`` on
    the response. ``headers`` must be a dictionary mapping strings to strings.

    """
    response = _jsonify(*args, **kw)
    if 'headers' in kw:
        set_headers(response, kw['headers'])
    return response


# This code is (lightly) adapted from the ``requests`` library, in the
# ``requests.utils`` module. See <http://python-requests.org> for more
# information.
def _link_to_json(value):
    """Returns a list representation of the specified HTTP Link header
    information.

    `value` is a string containing the link header information. If the link
    header information (the part of after ``Link:``) looked like this::

        <url1>; rel="next", <url2>; rel="foo"; bar="baz"

    then this function returns a list that looks like this::

        [{"url": "url1", "rel": "next"},
         {"url": "url2", "rel": "foo", "bar": "baz"}]

    This example is adapted from the documentation of GitHub's API.

    """
    links = []
    replace_chars = " '\""
    for val in value.split(","):
        try:
            url, params = val.split(";", 1)
        except ValueError:
            url, params = val, ''
        link = {}
        link["url"] = url.strip("<> '\"")
        for param in params.split(";"):
            try:
                key, value = param.split("=")
            except ValueError:
                break
            link[key.strip(replace_chars)] = value.strip(replace_chars)
        links.append(link)
    return links


def _headers_to_json(headers):
    """Returns a dictionary representation of the specified dictionary of HTTP
    headers ready for use as a JSON object.

    Pre-condition: headers is not ``None``.

    """
    link = headers.pop('Link', None)
    # Shallow copy is fine here because the `headers` dictionary maps strings
    # to strings to strings.
    result = headers.copy()
    if link:
        result['Link'] = _link_to_json(link)
    return result


def jsonpify(*args, **kw):
    """Passes the specified arguments directly to :func:`jsonify` with a status
    code of 200, then wraps the response with the name of a JSON-P callback
    function specified as a query parameter called ``'callback'`` (or does
    nothing if no such callback function is specified in the request).

    If the keyword arguments include the string specified by :data:`_HEADERS`,
    its value must be a dictionary specifying headers to set before sending the
    JSONified response to the client. Headers on the response will be
    overwritten by headers specified in this dictionary.

    If the keyword arguments include the string specified by :data:`_STATUS`,
    its value must be an integer representing the status code of the response.
    Otherwise, the status code of the response will be :http:status:`200`.

    """
    # HACK In order to make the headers and status code available in the
    # content of the response, we need to send it from the view function to
    # this jsonpify function via its keyword arguments. This is a limitation of
    # the mimerender library: it has no way of making the headers and status
    # code known to the rendering functions.
    headers = kw.pop(_HEADERS, {})
    status_code = kw.pop(_STATUS, 200)
    response = jsonify(*args, **kw)
    callback = request.args.get('callback', False)
    if callback:
        # Reload the data from the constructed JSON string so we can wrap it in
        # a JSONP function.
        data = json.loads(response.data)
        # Force the 'Content-Type' header to be 'application/javascript'.
        #
        # Note that this is different from the mimetype used in Flask for JSON
        # responses; Flask uses 'application/json'. We use
        # 'application/javascript' because a JSONP response is valid
        # Javascript, but not valid JSON.
        headers['Content-Type'] = 'application/javascript'
        # Add the headers and status code as metadata to the JSONP response.
        meta = _headers_to_json(headers) if headers is not None else {}
        meta['status'] = status_code
        inner = json.dumps(dict(meta=meta, data=data))
        content = '{0}({1})'.format(callback, inner)
        # Note that this is different from the mimetype used in Flask for JSON
        # responses; Flask uses 'application/json'. We use
        # 'application/javascript' because a JSONP response is not valid JSON.
        mimetype = 'application/javascript'
        response = current_app.response_class(content, mimetype=mimetype)
    # Set the headers on the HTTP response as well.
    if headers:
        set_headers(response, headers)
    response.status_code = status_code
    return response


def _parse_includes(column_names):
    """Returns a pair, consisting of a list of column names to include on the
    left and a dictionary mapping relation name to a list containing the names
    of fields on the related model which should be included.

    `column_names` is either ``None`` or a list of strings. If it is ``None``,
    the returned pair will be ``(None, None)``.

    If the name of a relation appears as a key in the dictionary, then it will
    not appear in the list.

    """
    if column_names is None:
        return None, None
    dotted_names, columns = partition(column_names, lambda name: '.' in name)
    # Create a dictionary mapping relation names to fields on the related
    # model.
    relations = defaultdict(list)
    for name in dotted_names:
        relation, field = name.split('.', 1)
        # Only add the relation if it's column has been specified.
        if relation in columns:
            relations[relation].append(field)
    # Included relations need only be in the relations dictionary, not the
    # columns list.
    for relation in relations:
        if relation in columns:
            columns.remove(relation)
    return columns, relations


def _parse_excludes(column_names):
    """Returns a pair, consisting of a list of column names to exclude on the
    left and a dictionary mapping relation name to a list containing the names
    of fields on the related model which should be excluded.

    `column_names` is either ``None`` or a list of strings. If it is ``None``,
    the returned pair will be ``(None, None)``.

    If the name of a relation appears in the list then it will not appear in
    the dictionary.

    """
    if column_names is None:
        return None, None
    dotted_names, columns = partition(column_names, lambda name: '.' in name)
    # Create a dictionary mapping relation names to fields on the related
    # model.
    relations = defaultdict(list)
    for name in dotted_names:
        relation, field = name.split('.', 1)
        # Only add the relation if it's column has not been specified.
        if relation not in columns:
            relations[relation].append(field)
    # Relations which are to be excluded entirely need only be in the columns
    # list, not the relations dictionary.
    for column in columns:
        if column in relations:
            del relations[column]
    return columns, relations

#: Creates the mimerender object necessary for decorating responses with a
#: function that automatically formats the dictionary in the appropriate format
#: based on the ``Accept`` header.
#:
#: Technical details: the first pair of parantheses instantiates the
#: :class:`mimerender.FlaskMimeRender` class. The second pair of parentheses
#: creates the decorator, so that we can simply use the variable ``mimerender``
#: as a decorator.
mimerender = FlaskMimeRender()(default='json', json=jsonpify,
                               xml=lambda: None)  # TODO fill in xml renderer


class ModelView(MethodView):
    """Base class for :class:`flask.MethodView` classes which represent a view
    of a SQLAlchemy model.

    The model class for this view can be accessed from the :attr:`model`
    attribute, and the session in which all database transactions will be
    performed when dealing with this model can be accessed from the
    :attr:`session` attribute.

    When subclasses wish to make queries to the database model specified in the
    constructor, they should access the ``self.query`` function, which
    delegates to the appropriate SQLAlchemy query object or Flask-SQLAlchemy
    query object, depending on how the model has been defined.

    """

    #: List of decorators applied to every method of this class.
    decorators = [mimerender]

    def __init__(self, session, model, *args, **kw):
        """Calls the constructor of the superclass and specifies the model for
        which this class provides a ReSTful API.

        `session` is the SQLAlchemy session in which all database transactions
        will be performed.

        `model` is the SQLALchemy declarative model class of the database model
        for which this instance of the class is an API.

        """
        super(ModelView, self).__init__(*args, **kw)
        self.session = session
        self.model = model

    def query(self, model=None):
        """Returns either a SQLAlchemy query or Flask-SQLAlchemy query object
        (depending on the type of the model) on the specified `model`, or if
        `model` is ``None``, the model specified in the constructor of this
        class.

        """
        return session_query(self.session, model or self.model)


class FunctionAPI(ModelView):
    """Provides method-based dispatching for :http:method:`get` requests which
    wish to apply SQL functions to all instances of a model.

    .. versionadded:: 0.4

    """

    def get(self):
        """Returns the result of evaluating the SQL functions specified in the
        body of the request.

        For a description of the request and response formats, see
        :ref:`functionevaluation`.

        """
        if 'q' not in request.args or not request.args.get('q'):
            return dict(message='Empty query parameter'), 400
        # if parsing JSON fails, return a 400 error in JSON format
        try:
            data = json.loads(str(request.args.get('q'))) or {}
        except (TypeError, ValueError, OverflowError) as exception:
            current_app.logger.exception(str(exception))
            return dict(message='Unable to decode data'), 400
        try:
            result = evaluate_functions(self.session, self.model,
                                        data.get('functions', []))
            if not result:
                return {}, 204
            return result
        except AttributeError as exception:
            current_app.logger.exception(str(exception))
            message = 'No such field "{0}"'.format(exception.field)
            return dict(message=message), 400
        except OperationalError as exception:
            current_app.logger.exception(str(exception))
            message = 'No such function "{0}"'.format(exception.function)
            return dict(message=message), 400


class API(ModelView):
    """Provides method-based dispatching for :http:method:`get`,
    :http:method:`post`, :http:method:`patch`, :http:method:`put`, and
    :http:method:`delete` requests, for both collections of models and
    individual models.

    """

    #: List of decorators applied to every method of this class.
    decorators = ModelView.decorators + [catch_processing_exceptions]

    def __init__(self, session, model, exclude_columns=None,
                 include_columns=None, include_methods=None,
                 validation_exceptions=None, results_per_page=10,
                 max_results_per_page=100, post_form_preprocessor=None,
                 preprocessors=None, postprocessors=None, primary_key=None,
                 *args, **kw):
        """Instantiates this view with the specified attributes.

        `session` is the SQLAlchemy session in which all database transactions
        will be performed.

        `model` is the SQLAlchemy model class for which this instance of the
        class is an API. This model should live in `database`.

        `validation_exceptions` is the tuple of exceptions raised by backend
        validation (if any exist). If exceptions are specified here, any
        exceptions which are caught when writing to the database. Will be
        returned to the client as a :http:statuscode:`400` response with a
        message specifying the validation error which occurred. For more
        information, see :ref:`validation`.

        If either `include_columns` or `exclude_columns` is not ``None``,
        exactly one of them must be specified. If both are not ``None``, then
        the behavior of this function is undefined. `exclude_columns` must be
        an iterable of strings specifying the columns of `model` which will
        *not* be present in the JSON representation of the model provided in
        response to :http:method:`get` requests.  Similarly, `include_columns`
        specifies the *only* columns which will be present in the returned
        dictionary. In other words, `exclude_columns` is a blacklist and
        `include_columns` is a whitelist; you can only use one of them per API
        endpoint. If either `include_columns` or `exclude_columns` contains a
        string which does not name a column in `model`, it will be ignored.

        If `include_columns` is an iterable of length zero (like the empty
        tuple or the empty list), then the returned dictionary will be
        empty. If `include_columns` is ``None``, then the returned dictionary
        will include all columns not excluded by `exclude_columns`.

        If `include_methods` is an iterable of strings, the methods with names
        corresponding to those in this list will be called and their output
        included in the response.

        See :ref:`includes` for information on specifying included or excluded
        columns on fields of related models.

        `results_per_page` is a positive integer which represents the default
        number of results which are returned per page. Requests made by clients
        may override this default by specifying ``results_per_page`` as a query
        argument. `max_results_per_page` is a positive integer which represents
        the maximum number of results which are returned per page. This is a
        "hard" upper bound in the sense that even if a client specifies that
        greater than `max_results_per_page` should be returned, only
        `max_results_per_page` results will be returned. For more information,
        see :ref:`serverpagination`.

        .. deprecated:: 0.9.2
           The `post_form_preprocessor` keyword argument is deprecated in
           version 0.9.2. It will be removed in version 1.0. Replace code that
           looks like this::

               manager.create_api(Person, post_form_preprocessor=foo)

           with code that looks like this::

               manager.create_api(Person, preprocessors=dict(POST=[foo]))

           See :ref:`processors` for more information and examples.

        `post_form_preprocessor` is a callback function which takes
        POST input parameters loaded from JSON and enhances them with other
        key/value pairs. The example use of this is when your ``model``
        requires to store user identity and for security reasons the identity
        is not read from the post parameters (where malicious user can tamper
        with them) but from the session.

        `preprocessors` is a dictionary mapping strings to lists of
        functions. Each key is the name of an HTTP method (for example,
        ``'GET'`` or ``'POST'``). Each value is a list of functions, each of
        which will be called before any other code is executed when this API
        receives the corresponding HTTP request. The functions will be called
        in the order given here. The `postprocessors` keyword argument is
        essentially the same, except the given functions are called after all
        other code. For more information on preprocessors and postprocessors,
        see :ref:`processors`.

        `primary_key` is a string specifying the name of the column of `model`
        to use as the primary key for the purposes of creating URLs. If the
        `model` has exactly one primary key, there is no need to provide a
        value for this. If `model` has two or more primary keys, you must
        specify which one to use.

        .. versionadded:: 0.13.0
           Added the `primary_key` keyword argument.

        .. versionadded:: 0.10.2
           Added the `include_methods` keyword argument.

        .. versionchanged:: 0.10.0
           Removed `authentication_required_for` and `authentication_function`
           keyword arguments.

           Use the `preprocesors` and `postprocessors` keyword arguments
           instead. For more information, see :ref:`authentication`.

        .. versionadded:: 0.9.2
           Added the `preprocessors` and `postprocessors` keyword arguments.

        .. versionadded:: 0.9.0
           Added the `max_results_per_page` keyword argument.

        .. versionadded:: 0.7
           Added the `exclude_columns` keyword argument.

        .. versionadded:: 0.6
           Added the `results_per_page` keyword argument.

        .. versionadded:: 0.5
           Added the `include_columns`, and `validation_exceptions` keyword
           arguments.

        .. versionadded:: 0.4
           Added the `authentication_required_for` and
           `authentication_function` keyword arguments.

        """
        super(API, self).__init__(session, model, *args, **kw)
        self.exclude_columns, self.exclude_relations = \
            _parse_excludes(exclude_columns)
        self.include_columns, self.include_relations = \
            _parse_includes(include_columns)
        self.include_methods = include_methods
        self.validation_exceptions = tuple(validation_exceptions or ())
        self.results_per_page = results_per_page
        self.max_results_per_page = max_results_per_page
        self.primary_key = primary_key
        self.postprocessors = defaultdict(list)
        self.preprocessors = defaultdict(list)
        self.postprocessors.update(upper_keys(postprocessors or {}))
        self.preprocessors.update(upper_keys(preprocessors or {}))
        # move post_form_preprocessor to preprocessors['POST'] for backward
        # compatibility
        if post_form_preprocessor:
            msg = ('post_form_preprocessor is deprecated and will be removed'
                   ' in version 1.0; use preprocessors instead.')
            warnings.warn(msg, DeprecationWarning)
            self.preprocessors['POST'].append(post_form_preprocessor)
        # postprocessors for PUT are applied to PATCH because PUT is just a
        # redirect to PATCH
        for postprocessor in self.postprocessors['PUT_SINGLE']:
            self.postprocessors['PATCH_SINGLE'].append(postprocessor)
        for preprocessor in self.preprocessors['PUT_SINGLE']:
            self.preprocessors['PATCH_SINGLE'].append(preprocessor)
        for postprocessor in self.postprocessors['PUT_MANY']:
            self.postprocessors['PATCH_MANY'].append(postprocessor)
        for preprocessor in self.preprocessors['PUT_MANY']:
            self.preprocessors['PATCH_MANY'].append(preprocessor)

    def _add_to_relation(self, query, relationname, toadd=None):
        """Adds a new or existing related model to each model specified by
        `query`.

        This function does not commit the changes made to the database. The
        calling function has that responsibility.

        `query` is a SQLAlchemy query instance that evaluates to all instances
        of the model specified in the constructor of this class that should be
        updated.

        `relationname` is the name of a one-to-many relationship which exists
        on each model specified in `query`.

        `toadd` is a list of dictionaries, each representing the attributes of
        an existing or new related model to add. If a dictionary contains the
        key ``'id'``, that instance of the related model will be
        added. Otherwise, the :func:`helpers.get_or_create` class method will
        be used to get or create a model to add.

        """
        submodel = get_related_model(self.model, relationname)
        if isinstance(toadd, dict):
            toadd = [toadd]
        for dictionary in toadd or []:
            subinst = get_or_create(self.session, submodel, dictionary)
            try:
                for instance in query:
                    getattr(instance, relationname).append(subinst)
            except AttributeError as exception:
                current_app.logger.exception(str(exception))
                setattr(instance, relationname, subinst)

    def _remove_from_relation(self, query, relationname, toremove=None):
        """Removes a related model from each model specified by `query`.

        This function does not commit the changes made to the database. The
        calling function has that responsibility.

        `query` is a SQLAlchemy query instance that evaluates to all instances
        of the model specified in the constructor of this class that should be
        updated.

        `relationname` is the name of a one-to-many relationship which exists
        on each model specified in `query`.

        `toremove` is a list of dictionaries, each representing the attributes
        of an existing model to remove. If a dictionary contains the key
        ``'id'``, that instance of the related model will be
        removed. Otherwise, the instance to remove will be retrieved using the
        other attributes specified in the dictionary. If multiple instances
        match the specified attributes, only the first instance will be
        removed.

        If one of the dictionaries contains a mapping from ``'__delete__'`` to
        ``True``, then the removed object will be deleted after being removed
        from each instance of the model in the specified query.

        """
        submodel = get_related_model(self.model, relationname)
        for dictionary in toremove or []:
            remove = dictionary.pop('__delete__', False)
            if 'id' in dictionary:
                subinst = get_by(self.session, submodel, dictionary['id'])
            else:
                subinst = self.query(submodel).filter_by(**dictionary).first()
            for instance in query:
                getattr(instance, relationname).remove(subinst)
            if remove:
                self.session.delete(subinst)

    def _set_on_relation(self, query, relationname, toset=None):
        """Sets the value of the relation specified by `relationname` on each
        instance specified by `query` to have the new or existing related
        models specified by `toset`.

        This function does not commit the changes made to the database. The
        calling function has that responsibility.

        `query` is a SQLAlchemy query instance that evaluates to all instances
        of the model specified in the constructor of this class that should be
        updated.

        `relationname` is the name of a one-to-many relationship which exists
        on each model specified in `query`.

        `toset` is either a dictionary or a list of dictionaries, each
        representing the attributes of an existing or new related model to
        set. If a dictionary contains the key ``'id'``, that instance of the
        related model will be added. Otherwise, the
        :func:`helpers.get_or_create` method will be used to get or create a
        model to set.

        """
        submodel = get_related_model(self.model, relationname)
        if isinstance(toset, list):
            value = [get_or_create(self.session, submodel, d) for d in toset]
        else:
            value = get_or_create(self.session, submodel, toset)
        for instance in query:
            setattr(instance, relationname, value)

    # TODO change this to have more sensible arguments
    def _update_relations(self, query, params):
        """Adds, removes, or sets models which are related to the model
        specified in the constructor of this class.

        This function does not commit the changes made to the database. The
        calling function has that responsibility.

        This method returns a :class:`frozenset` of strings representing the
        names of relations which were modified.

        `query` is a SQLAlchemy query instance that evaluates to all instances
        of the model specified in the constructor of this class that should be
        updated.

        `params` is a dictionary containing a mapping from name of the relation
        to modify (as a string) to either a list or another dictionary. In the
        former case, the relation will be assigned the instances specified by
        the elements of the list, which are dictionaries as described below.
        In the latter case, the inner dictionary contains at most two mappings,
        one with the key ``'add'`` and one with the key ``'remove'``. Each of
        these is a mapping to a list of dictionaries which represent the
        attributes of the object to add to or remove from the relation.

        If one of the dictionaries specified in ``add`` or ``remove`` (or the
        list to be assigned) includes an ``id`` key, the object with that
        ``id`` will be attempt to be added or removed. Otherwise, an existing
        object with the specified attribute values will be attempted to be
        added or removed. If adding, a new object will be created if a matching
        object could not be found in the database.

        If a dictionary in one of the ``'remove'`` lists contains a mapping
        from ``'__delete__'`` to ``True``, then the removed object will be
        deleted after being removed from each instance of the model in the
        specified query.

        """
        relations = get_relations(self.model)
        tochange = frozenset(relations) & frozenset(params)
        for columnname in tochange:
            # Check if 'add' or 'remove' is being used
            if (isinstance(params[columnname], dict)
                and any(k in params[columnname] for k in ['add', 'remove'])):

                toadd = params[columnname].get('add', [])
                toremove = params[columnname].get('remove', [])
                self._add_to_relation(query, columnname, toadd=toadd)
                self._remove_from_relation(query, columnname,
                                           toremove=toremove)
            else:
                toset = params[columnname]
                self._set_on_relation(query, columnname, toset=toset)

        return tochange

    def _handle_validation_exception(self, exception):
        """Rolls back the session, extracts validation error messages, and
        returns a :func:`flask.jsonify` response with :http:statuscode:`400`
        containing the extracted validation error messages.

        Again, *this method calls
        :meth:`sqlalchemy.orm.session.Session.rollback`*.

        """
        self.session.rollback()
        errors = self._extract_error_messages(exception) or \
            'Could not determine specific validation errors'
        return dict(validation_errors=errors), 400

    def _extract_error_messages(self, exception):
        """Tries to extract a dictionary mapping field name to validation error
        messages from `exception`, which is a validation exception as provided
        in the ``validation_exceptions`` keyword argument in the constructor of
        this class.

        Since the type of the exception is provided by the user in the
        constructor of this class, we don't know for sure where the validation
        error messages live inside `exception`. Therefore this method simply
        attempts to access a few likely attributes and returns the first one it
        finds (or ``None`` if no error messages dictionary can be extracted).

        """
        # 'errors' comes from sqlalchemy_elixir_validations
        if hasattr(exception, 'errors'):
            return exception.errors
        # 'message' comes from savalidation
        if hasattr(exception, 'message'):
            # TODO this works only if there is one validation error
            try:
                left, right = str(exception).rsplit(':', 1)
                left_bracket = left.rindex('[')
                right_bracket = right.rindex(']')
            except ValueError as exception:
                current_app.logger.exception(str(exception))
                # could not parse the string; we're not trying too hard here...
                return None
            msg = right[:right_bracket].strip(' "')
            fieldname = left[left_bracket + 1:].strip()
            return {fieldname: msg}
        return None

    def _compute_results_per_page(self):
        """Helper function which returns the number of results per page based
        on the request argument ``results_per_page`` and the server
        configuration parameters :attr:`results_per_page` and
        :attr:`max_results_per_page`.

        """
        try:
            results_per_page = int(request.args.get('results_per_page'))
        except:
            results_per_page = self.results_per_page
        if results_per_page <= 0:
            results_per_page = self.results_per_page
        return min(results_per_page, self.max_results_per_page)

    # TODO it is ugly to have `deep` as an arg here; can we remove it?
    def _paginated(self, instances, deep):
        """Returns a paginated JSONified response from the specified list of
        model instances.

        `instances` is either a Python list of model instances or a
        :class:`~sqlalchemy.orm.Query`.

        `deep` is the dictionary which defines the depth of submodels to output
        in the JSON format of the model instances in `instances`; it is passed
        directly to :func:`helpers.to_dict`.

        The response data is JSON of the form:

        .. sourcecode:: javascript

           {
             "page": 2,
             "total_pages": 3,
             "num_results": 8,
             "objects": [{"id": 1, "name": "Jeffrey", "age": 24}, ...]
           }

        """
        if isinstance(instances, list):
            num_results = len(instances)
        else:
            num_results = count(self.session, instances)
        results_per_page = self._compute_results_per_page()
        if results_per_page > 0:
            # get the page number (first page is page 1)
            page_num = int(request.args.get('page', 1))
            start = (page_num - 1) * results_per_page
            end = min(num_results, start + results_per_page)
            total_pages = int(math.ceil(num_results / results_per_page))
        else:
            page_num = 1
            start = 0
            end = num_results
            total_pages = 1
        objects = [to_dict(x, deep, exclude=self.exclude_columns,
                           exclude_relations=self.exclude_relations,
                           include=self.include_columns,
                           include_relations=self.include_relations,
                           include_methods=self.include_methods)
                   for x in instances[start:end]]
        return dict(page=page_num, objects=objects, total_pages=total_pages,
                    num_results=num_results)

    def _inst_to_dict(self, inst):
        """Returns the dictionary representation of the specified instance.

        This method respects the include and exclude columns specified in the
        constructor of this class.

        """
        # create a placeholder for the relations of the returned models
        relations = frozenset(get_relations(self.model))
        # do not follow relations that will not be included in the response
        if self.include_columns is not None:
            cols = frozenset(self.include_columns)
            rels = frozenset(self.include_relations)
            relations &= (cols | rels)
        elif self.exclude_columns is not None:
            relations -= frozenset(self.exclude_columns)
        deep = dict((r, {}) for r in relations)
        return to_dict(inst, deep, exclude=self.exclude_columns,
                       exclude_relations=self.exclude_relations,
                       include=self.include_columns,
                       include_relations=self.include_relations,
                       include_methods=self.include_methods)

    def _instid_to_dict(self, instid):
        """Returns the dictionary representation of the instance specified by
        `instid`.

        If no such instance of the model exists, this method aborts with a
        :http:statuscode:`404`.

        """
        inst = get_by(self.session, self.model, instid, self.primary_key)
        if inst is None:
            return {_STATUS: 404}, 404
        return self._inst_to_dict(inst)

    def _search(self):
        """Defines a generic search function for the database model.

        If the query string is empty, or if the specified query is invalid for
        some reason (for example, searching for all person instances with), the
        response will be the JSON string ``{"objects": []}``.

        To search for entities meeting some criteria, the client makes a
        request to :http:get:`/api/<modelname>` with a query string containing
        the parameters of the search. The parameters of the search can involve
        filters. In a filter, the client specifies the name of the field by
        which to filter, the operation to perform on the field, and the value
        which is the argument to that operation. In a function, the client
        specifies the name of a SQL function which is executed on the search
        results; the result of executing the function is returned to the
        client.

        The parameters of the search must be provided in JSON form as the value
        of the ``q`` request query parameter. For example, in a database of
        people, to search for all people with a name containing a "y", the
        client would make a :http:method:`get` request to ``/api/person`` with
        query parameter as follows::

            q={"filters": [{"name": "name", "op": "like", "val": "%y%"}]}

        If multiple objects meet the criteria of the search, the response has
        :http:status:`200` and content of the form::

        .. sourcecode:: javascript

           {"objects": [{"name": "Mary"}, {"name": "Byron"}, ...]}

        If the result of the search is a single instance of the model, the JSON
        representation of that instance would be the top-level object in the
        content of the response::

        .. sourcecode:: javascript

           {"name": "Mary", ...}

        For more information SQLAlchemy operators for use in filters, see the
        `SQLAlchemy SQL expression tutorial
        <http://docs.sqlalchemy.org/en/latest/core/tutorial.html>`_.

        The general structure of request data as a JSON string is as follows::

        .. sourcecode:: javascript

           {
             "single": true,
             "order_by": [{"field": "age", "direction": "asc"}],
             "limit": 2,
             "offset": 1,
             "disjunction": true,
             "filters":
               [
                 {"name": "name", "val": "%y%", "op": "like"},
                 {"name": "age", "val": [18, 19, 20, 21], "op": "in"},
                 {"name": "age", "op": "gt", "field": "height"},
                 ...
               ]
           }

        For a complete description of all possible search parameters and
        responses, see :ref:`searchformat`.

        """
        # try to get search query from the request query parameters
        try:
            search_params = json.loads(request.args.get('q', '{}'))
        except (TypeError, ValueError, OverflowError) as exception:
            current_app.logger.exception(str(exception))
            return dict(message='Unable to decode data'), 400

        for preprocessor in self.preprocessors['GET_MANY']:
            preprocessor(search_params=search_params)

        # perform a filtered search
        try:
            result = search(self.session, self.model, search_params)
        except NoResultFound:
<<<<<<< HEAD
            return dict(message='No result found'), 400
=======
            return jsonify_status_code(404, message='No result found')
>>>>>>> 04345ffc
        except MultipleResultsFound:
            return dict(message='Multiple results found'), 400
        except Exception as exception:
            current_app.logger.exception(str(exception))
            return dict(message='Unable to construct query'), 400

        # create a placeholder for the relations of the returned models
        relations = frozenset(get_relations(self.model))
        # do not follow relations that will not be included in the response
        if self.include_columns is not None:
            cols = frozenset(self.include_columns)
            rels = frozenset(self.include_relations)
            relations &= (cols | rels)
        elif self.exclude_columns is not None:
            relations -= frozenset(self.exclude_columns)
        deep = dict((r, {}) for r in relations)

        # for security purposes, don't transmit list as top-level JSON
        if isinstance(result, Query):
            result = self._paginated(result, deep)
            # Create the Link header.
            #
            # TODO We are already calling self._compute_results_per_page() once
            # in _paginated(); don't compute it again here.
            page, last_page = result['page'], result['total_pages']
            linkstring = create_link_string(page, last_page,
                                            self._compute_results_per_page())
            headers = dict(Link=linkstring)
        else:
            primary_key = primary_key_name(result)
            result = to_dict(result, deep, exclude=self.exclude_columns,
                             exclude_relations=self.exclude_relations,
                             include=self.include_columns,
                             include_relations=self.include_relations,
                             include_methods=self.include_methods)
            # The URL at which a client can access the instance matching this
            # search query.
            url = '{0}/{1}'.format(request.base_url, result[primary_key])
            headers = dict(Location=url)

        for postprocessor in self.postprocessors['GET_MANY']:
            postprocessor(result=result, search_params=search_params)

        # HACK Provide the headers directly in the result dictionary, so that
        # the :func:`jsonpify` function has access to them. See the note there
        # for more information.
        result[_HEADERS] = headers
        return result, 200, headers

    def get(self, instid, relationname, relationinstid):
        """Returns a JSON representation of an instance of model with the
        specified name.

        If ``instid`` is ``None``, this method returns the result of a search
        with parameters specified in the query string of the request. If no
        search parameters are specified, this method returns all instances of
        the specified model.

        If ``instid`` is an integer, this method returns the instance of the
        model with that identifying integer. If no such instance exists, this
        method responds with :http:status:`404`.

        """
        if instid is None:
            return self._search()
        for preprocessor in self.preprocessors['GET_SINGLE']:
            preprocessor(instance_id=instid)
        # get the instance of the "main" model whose ID is instid
        instance = get_by(self.session, self.model, instid, self.primary_key)
        if instance is None:
            return {_STATUS: 404}, 404
        # If no relation is requested, just return the instance. Otherwise,
        # get the value of the relation specified by `relationname`.
        if relationname is None:
            result = self._inst_to_dict(instance)
        else:
            related_value = getattr(instance, relationname)
            # create a placeholder for the relations of the returned models
            related_model = get_related_model(self.model, relationname)
            relations = frozenset(get_relations(related_model))
            deep = dict((r, {}) for r in relations)
            if relationinstid is not None:
                related_value_instance = get_by(self.session, related_model,
                                                relationinstid)
                if related_value_instance is None:
                    abort(404)
                result = to_dict(related_value_instance, deep)
            else:
                # for security purposes, don't transmit list as top-level JSON
                if is_like_list(instance, relationname):
                    result = self._paginated(list(related_value), deep)
                else:
                    result = to_dict(related_value, deep)
        for postprocessor in self.postprocessors['GET_SINGLE']:
            postprocessor(result=result)
        return result

    def delete(self, instid, relationname, relationinstid):
        """Removes the specified instance of the model with the specified name
        from the database.

        Since :http:method:`delete` is an idempotent method according to the
        :rfc:`2616`, this method responds with :http:status:`204` regardless of
        whether an object was deleted.

        If `relationname

        .. versionadded:: 0.12.0
           Added the `relationinstid` keyword argument.

        .. versionadded:: 0.10.0
           Added the `relationname` keyword argument.

        """
        is_deleted = False
        for preprocessor in self.preprocessors['DELETE']:
            preprocessor(instance_id=instid, relation_name=relationname,
                         relation_instance_id=relationinstid)
        inst = get_by(self.session, self.model, instid, self.primary_key)
        if relationname:
            # If the request is ``DELETE /api/person/1/computers``, error 400.
            if not relationinstid:
                msg = ('Cannot DELETE entire "{0}"'
                       ' relation').format(relationname)
                return dict(message=msg), 400
            # Otherwise, get the related instance to delete.
            relation = getattr(inst, relationname)
            related_model = get_related_model(self.model, relationname)
            relation_instance = get_by(self.session, related_model,
                                       relationinstid)
            # Removes an object from the relation list.
            relation.remove(relation_instance)
        elif inst is not None:
            self.session.delete(inst)
            self.session.commit()
            is_deleted = True
        for postprocessor in self.postprocessors['DELETE']:
            postprocessor(is_deleted=is_deleted)
        return {}, 204

    def post(self):
        """Creates a new instance of a given model based on request data.

        This function parses the string contained in
        :attr:`flask.request.data`` as a JSON object and then validates it with
        a validator specified in the constructor of this class.

        The :attr:`flask.request.data` attribute will be parsed as a JSON
        object containing the mapping from field name to value to which to
        initialize the created instance of the model.

        After that, it separates all columns that defines relationships with
        other entities, creates a model with the simple columns and then
        creates instances of these submodels and associates them with the
        related fields. This happens only at the first level of nesting.

        Currently, this method can only handle instantiating a model with a
        single level of relationship data.

        """
        content_type = request.headers.get('Content-Type', None)
        content_is_json = content_type.startswith('application/json')
        is_msie = _is_msie8or9()
        # Request must have the Content-Type: application/json header, unless
        # the User-Agent string indicates that the client is Microsoft Internet
        # Explorer 8 or 9 (which has a fixed Content-Type of 'text/html'; see
        # issue #267).
        if not is_msie and not content_is_json:
            msg = 'Request must have "Content-Type: application/json" header'
            return dict(message=msg), 415

        # try to read the parameters for the model from the body of the request
        try:
            # HACK Requests made from Internet Explorer 8 or 9 don't have the
            # correct content type, so request.get_json() doesn't work.
            if is_msie:
                params = json.loads(request.get_data()) or {}
            else:
                params = request.get_json() or {}
        except (BadRequest, TypeError, ValueError, OverflowError) as exception:
            current_app.logger.exception(str(exception))
            return dict(message='Unable to decode data'), 400

        # apply any preprocessors to the POST arguments
        for preprocessor in self.preprocessors['POST']:
            preprocessor(data=params)

        # Check for any request parameter naming a column which does not exist
        # on the current model.
        for field in params:
            if not has_field(self.model, field):
                msg = "Model does not have field '{0}'".format(field)
                return dict(message=msg), 400

        # Getting the list of relations that will be added later
        cols = get_columns(self.model)
        relations = get_relations(self.model)

        # Looking for what we're going to set on the model right now
        colkeys = cols.keys()
        paramkeys = params.keys()
        props = set(colkeys).intersection(paramkeys).difference(relations)

        # Special case: if there are any dates, convert the string form of the
        # date into an instance of the Python ``datetime`` object.
        params = strings_to_dates(self.model, params)

        try:
            # Instantiate the model with the parameters.
            modelargs = dict([(i, params[i]) for i in props])
            instance = self.model(**modelargs)

            # Handling relations, a single level is allowed
            for col in set(relations).intersection(paramkeys):
                submodel = get_related_model(self.model, col)

                if type(params[col]) == list:
                    # model has several related objects
                    for subparams in params[col]:
                        subinst = get_or_create(self.session, submodel,
                                                subparams)
                        getattr(instance, col).append(subinst)
                else:
                    # model has single related object
                    subinst = get_or_create(self.session, submodel,
                                            params[col])
                    setattr(instance, col, subinst)

            # add the created model to the session
            self.session.add(instance)
            self.session.commit()
            result = self._inst_to_dict(instance)

            primary_key = str(result[primary_key_name(instance)])

            # The URL at which a client can access the newly created instance
            # of the model.

            url = '{0}/{1}'.format(request.base_url, primary_key)
            # Provide that URL in the Location header in the response.
            headers = dict(Location=url)

            for postprocessor in self.postprocessors['POST']:
                postprocessor(result=result)

            return result, 201, headers
        except self.validation_exceptions as exception:
            return self._handle_validation_exception(exception)
        except (DataError, IntegrityError, ProgrammingError) as exception:
            self.session.rollback()
            current_app.logger.exception(str(exception))
            return dict(message=str(exception)), 400

    def patch(self, instid, relationname, relationinstid):
        """Updates the instance specified by ``instid`` of the named model, or
        updates multiple instances if ``instid`` is ``None``.

        The :attr:`flask.request.data` attribute will be parsed as a JSON
        object containing the mapping from field name to value to which to
        update the specified instance or instances.

        If ``instid`` is ``None``, the query string will be used to search for
        instances (using the :func:`_search` method), and all matching
        instances will be updated according to the content of the request data.
        See the :func:`_search` documentation on more information about search
        parameters for restricting the set of instances on which updates will
        be made in this case.

        This function ignores the `relationname` and `relationinstid` keyword
        arguments.

        .. versionadded:: 0.12.0
           Added the `relationinstid` keyword argument.

        .. versionadded:: 0.10.0
           Added the `relationname` keyword argument.

        """
        content_type = request.headers.get('Content-Type', None)
        content_is_json = content_type.startswith('application/json')
        is_msie = _is_msie8or9()
        # Request must have the Content-Type: application/json header, unless
        # the User-Agent string indicates that the client is Microsoft Internet
        # Explorer 8 or 9 (which has a fixed Content-Type of 'text/html'; see
        # issue #267).
        if not is_msie and not content_is_json:
            msg = 'Request must have "Content-Type: application/json" header'
            return dict(message=msg), 415

        # try to load the fields/values to update from the body of the request
        try:
            # HACK Requests made from Internet Explorer 8 or 9 don't have the
            # correct content type, so request.get_json() doesn't work.
            if is_msie:
                data = json.loads(request.get_data()) or {}
            else:
                data = request.get_json() or {}
        except (BadRequest, TypeError, ValueError, OverflowError) as exception:
            # this also happens when request.data is empty
            current_app.logger.exception(str(exception))
            return dict(message='Unable to decode data'), 400

        # Check if the request is to patch many instances of the current model.
        patchmany = instid is None
        # Perform any necessary preprocessing.
        if patchmany:
            # Get the search parameters; all other keys in the `data`
            # dictionary indicate a change in the model's field.
            search_params = data.pop('q', {})
            for preprocessor in self.preprocessors['PATCH_MANY']:
                preprocessor(search_params=search_params, data=data)
        else:
            for preprocessor in self.preprocessors['PATCH_SINGLE']:
                preprocessor(instance_id=instid, data=data)

        # Check for any request parameter naming a column which does not exist
        # on the current model.
        for field in data:
            if not has_field(self.model, field):
                msg = "Model does not have field '{0}'".format(field)
                return dict(message=msg), 400

        if patchmany:
            try:
                # create a SQLALchemy Query from the query parameter `q`
                query = create_query(self.session, self.model, search_params)
            except Exception as exception:
                current_app.logger.exception(str(exception))
                return dict(message='Unable to construct query'), 400
        else:
            # create a SQLAlchemy Query which has exactly the specified row
            query = query_by_primary_key(self.session, self.model, instid)
            if query.count() == 0:
                return {_STATUS: 404}, 404
            assert query.count() == 1, 'Multiple rows with same ID'

        relations = self._update_relations(query, data)
        field_list = frozenset(data) ^ relations
        data = dict((field, data[field]) for field in field_list)

        # Special case: if there are any dates, convert the string form of the
        # date into an instance of the Python ``datetime`` object.
        data = strings_to_dates(self.model, data)

        try:
            # Let's update all instances present in the query
            num_modified = 0
            if data:
                for item in query.all():
                    for field, value in data.items():
                        setattr(item, field, value)
                    num_modified += 1
            self.session.commit()
        except self.validation_exceptions as exception:
            current_app.logger.exception(str(exception))
            return self._handle_validation_exception(exception)
        except (DataError, IntegrityError, ProgrammingError) as exception:
            current_app.logger.exception(str(exception))
            return dict(message=str(exception)), 400

        # Perform any necessary postprocessing.
        if patchmany:
            result = dict(num_modified=num_modified)
            for postprocessor in self.postprocessors['PATCH_MANY']:
                postprocessor(query=query, result=result,
                              search_params=search_params)
        else:
            result = self._instid_to_dict(instid)
            for postprocessor in self.postprocessors['PATCH_SINGLE']:
                postprocessor(result=result)

        return result

    def put(self, *args, **kw):
        """Alias for :meth:`patch`."""
        return self.patch(*args, **kw)<|MERGE_RESOLUTION|>--- conflicted
+++ resolved
@@ -988,11 +988,7 @@
         try:
             result = search(self.session, self.model, search_params)
         except NoResultFound:
-<<<<<<< HEAD
-            return dict(message='No result found'), 400
-=======
-            return jsonify_status_code(404, message='No result found')
->>>>>>> 04345ffc
+            return dict(message='No result found'), 404
         except MultipleResultsFound:
             return dict(message='Multiple results found'), 400
         except Exception as exception:
